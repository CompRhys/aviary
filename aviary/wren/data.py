--- conflicted
+++ resolved
@@ -14,11 +14,7 @@
 from torch.utils.data import Dataset
 
 from aviary import PKG_DIR
-<<<<<<< HEAD
 from aviary.wren.utils import relab_dict, wyckoff_multiplicity_dict
-=======
-from aviary.wren.utils import mult_dict, relab_dict
->>>>>>> 59b8017a
 
 
 class WyckoffData(Dataset):
@@ -57,14 +53,8 @@
 
         if elem_emb in ["matscholar200", "cgcnn92", "megnet16", "onehot112"]:
             elem_emb = f"{PKG_DIR}/embeddings/element/{elem_emb}.json"
-<<<<<<< HEAD
-        else:
-            if not os.path.exists(elem_emb):
-                raise AssertionError(f"{elem_emb} does not exist!")
-=======
         elif not os.path.exists(elem_emb):
             raise AssertionError(f"{elem_emb} does not exist!")
->>>>>>> 59b8017a
 
         with open(elem_emb) as f:
             self.elem_features = json.load(f)
@@ -73,14 +63,8 @@
 
         if sym_emb in ["bra-alg-off", "spg-alg-off"]:
             sym_emb = f"{PKG_DIR}/embeddings/wyckoff/{sym_emb}.json"
-<<<<<<< HEAD
-        else:
-            if not os.path.exists(sym_emb):
-                raise AssertionError(f"{sym_emb} does not exist!")
-=======
         elif not os.path.exists(sym_emb):
             raise AssertionError(f"{sym_emb} does not exist!")
->>>>>>> 59b8017a
 
         with open(sym_emb) as f:
             self.sym_features = json.load(f)
