from __future__ import annotations

import json
import re
import subprocess
import sys
from itertools import chain, groupby, permutations, product
from operator import itemgetter
from os.path import abspath, dirname, join
from shutil import which
from string import ascii_uppercase, digits

from monty.fractions import gcd
from pymatgen.core import Composition, Structure
from pymatgen.symmetry.analyzer import SpacegroupAnalyzer

if sys.version_info < (3, 8):
    from typing_extensions import Literal
else:
    from typing import Literal


module_dir = dirname(abspath(__file__))

with open(join(module_dir, "wp-mult.json")) as file:
    # dictionary mapping Wyckoff letters in a given space group to their multiplicity
    wyckoff_multiplicity_dict = json.load(file)

with open(join(module_dir, "wp-params.json")) as file:
    param_dict = json.load(file)

with open(join(module_dir, "wp-relab.json")) as file:
    relab_dict = json.load(file)

relab_dict = {
    spg: [{int(k): l for k, l in val.items()} for val in vals]
    for spg, vals in relab_dict.items()
}

cry_sys_dict = {
    "triclinic": "a",
    "monoclinic": "m",
    "orthorhombic": "o",
    "tetragonal": "t",
    "trigonal": "h",
    "hexagonal": "h",
    "cubic": "c",
}

cry_param_dict = {
    "a": 6,
    "m": 4,
    "o": 3,
    "t": 2,
    "h": 2,
    "c": 1,
}

remove_digits = str.maketrans("", "", digits)


def get_aflow_label_from_aflow(
    struct: Structure,
    aflow_executable: str = None,
    errors: Literal["raise", "annotate", "ignore"] = "raise",
) -> str:
    """Get Aflow prototype label for a pymatgen Structure. Make sure you're running a recent
    version of the aflow CLI as there's been several breaking changes. This code was tested
    under v3.2.12.

    Install guide: https://aflow.org/install-aflow/#install_aflow
        http://aflow.org/install-aflow/install-aflow.sh -o install-aflow.sh
        chmod 555 install-aflow.sh
        ./install-aflow.sh --slim

    Args:
        struct (Structure): pymatgen Structure
        aflow_executable (str): path to aflow executable. Defaults to which("aflow").
        errors ('raise' | 'annotate' | 'ignore']): How to handle errors. 'raise' and
            'ignore' are self-explanatory. 'annotate' prefixes problematic Aflow labels
            with 'invalid <reason>: '.

    Raises:
        ValueError: if errors='raise' and Wyckoff multiplicities do not add up to
            expected composition.

    Returns:
        str: Aflow prototype label
    """
    if aflow_executable is None:
        aflow_executable = which("aflow")

    if which(aflow_executable or "") is None:
        raise FileNotFoundError(
            "AFLOW could not be found, please specify path to its binary with "
            "aflow_executable='...'"
        )

    cmd = f"{aflow_executable} --prototype --print=json cat".split()

    output = subprocess.run(
        cmd,
        input=struct.to(fmt="poscar"),
        text=True,
        capture_output=True,
        check=True,
    )

    aflow_proto = json.loads(output.stdout)

    aflow_label = aflow_proto["aflow_prototype_label"]

    # check that multiplicities satisfy original composition
    _, _, spg_num, *wyckoff_letters = aflow_label.split("_")
    elements = sorted(el.symbol for el in struct.composition)
    elem_dict = {}
    for elem, wyk_letters_per_elem in zip(elements, wyckoff_letters):

        # normalize Wyckoff letters to start with 1 if missing digit
        wyk_letters_per_elem = re.sub(
            r"((?<![0-9])[A-z])", r"1\g<1>", wyk_letters_per_elem
        )
        sep_el_wyks = [
            "".join(g) for _, g in groupby(wyk_letters_per_elem, str.isalpha)
        ]
        elem_dict[elem] = sum(
            float(wyckoff_multiplicity_dict[spg_num][w]) * float(n)
            for n, w in zip(sep_el_wyks[0::2], sep_el_wyks[1::2])
        )

    full_label = f"{aflow_label}:{'-'.join(elements)}"

    observed_formula = Composition(elem_dict).reduced_formula
    expected_formula = struct.composition.reduced_formula
    if observed_formula != expected_formula:
        if errors == "raise":
            raise ValueError(
                f"Invalid WP multiplicities - {aflow_label}, expected {observed_formula} "
                f"to be {expected_formula}"
            )
        elif errors == "annotate":
            return f"invalid multiplicities: {full_label}"

    return full_label


def get_aflow_label_from_spglib(
    struct: Structure,
    errors: Literal["raise", "annotate", "ignore"] = "ignore",
) -> str:
    """Get AFLOW prototype label for pymatgen Structure.

    Args:
        struct (Structure): pymatgen Structure object.
        errors ('raise' | 'annotate' | 'ignore']): How to handle errors. 'raise' and
            'ignore' are self-explanatory. 'annotate' prefixes problematic Aflow labels
            with 'invalid <reason>: '.

    Returns:
        str: AFLOW prototype label
    """
    spg_analyzer = SpacegroupAnalyzer(struct, symprec=0.1, angle_tolerance=5)
    aflow_label_with_chemsys = get_aflow_label_from_spg_analyzer(spg_analyzer, errors)

    # try again with refined structure if it initially fails
    # NOTE structures with magmoms fail unless all have same magmom
    if "Invalid" in aflow_label_with_chemsys:
        spg_analyzer = SpacegroupAnalyzer(
            spg_analyzer.get_refined_structure(), symprec=1e-5, angle_tolerance=-1
        )
        aflow_label_with_chemsys = get_aflow_label_from_spg_analyzer(
            spg_analyzer, errors
        )

    return aflow_label_with_chemsys


def get_aflow_label_from_spg_analyzer(
    spg_analyzer: SpacegroupAnalyzer,
    errors: Literal["raise", "annotate", "ignore"] = "raise",
) -> str:
    """Get AFLOW prototype label for pymatgen SpacegroupAnalyzer.

    Args:
        spg_analyzer (SpacegroupAnalyzer): pymatgen SpacegroupAnalyzer object.
        errors ('raise' | 'annotate' | 'ignore']): How to handle errors. 'raise' and
            'ignore' are self-explanatory. 'annotate' prefixes problematic Aflow labels
            with 'invalid <reason>: '.

    Raises:
        ValueError: if errors='raise' and Wyckoff multiplicities do not add up to
            expected composition.

    Raises:
        ValueError: if Wyckoff multiplicities do not add up to expected composition.

    Returns:
        str: AFLOW prototype labels
    """
    spg_num = spg_analyzer.get_space_group_number()
    sym_struct = spg_analyzer.get_symmetrized_structure()

    equivalent_wyckoff_labels = [
        (len(s), s[0].species_string, wyk_letter.translate(remove_digits))
        for s, wyk_letter in zip(
            sym_struct.equivalent_sites, sym_struct.wyckoff_symbols
        )
    ]
    equivalent_wyckoff_labels = sorted(
        equivalent_wyckoff_labels, key=lambda x: (x[1], x[2])
    )

    # check that multiplicities satisfy original composition
    elem_dict = {}
    elem_wyks = []
    for el, g in groupby(
        equivalent_wyckoff_labels, key=lambda x: x[1]
    ):  # sort alphabetically by element
        lg = list(g)
        elem_dict[el] = sum(
            float(wyckoff_multiplicity_dict[str(spg_num)][e[2]]) for e in lg
        )
        wyks = ""
        for wyk, w in groupby(
            lg, key=lambda x: x[2]
        ):  # sort alphabetically by wyckoff letter
            lw = list(w)
            wyks += f"{len(lw)}{wyk}"
        elem_wyks.append(wyks)

    # canonicalize the possible wyckoff letter sequences
    canonical = canonicalize_elem_wyks("_".join(elem_wyks), spg_num)

    # get Pearson symbol
    cry_sys = spg_analyzer.get_crystal_system()
    spg_sym = spg_analyzer.get_space_group_symbol()
    centering = "C" if spg_sym[0] in ("A", "B", "C", "S") else spg_sym[0]
    num_sites_conventional = len(spg_analyzer.get_symmetry_dataset()["std_types"])
    pearson_symbol = f"{cry_sys_dict[cry_sys]}{centering}{num_sites_conventional}"

    prototype_form = prototype_formula(sym_struct.composition)

    chem_sys = sym_struct.composition.chemical_system
    aflow_label_with_chemsys = (
        f"{prototype_form}_{pearson_symbol}_{spg_num}_{canonical}:{chem_sys}"
    )

    observed_formula = Composition(elem_dict).reduced_formula
    expected_formula = sym_struct.composition.reduced_formula
    if observed_formula != expected_formula:
        if errors == "raise":
            raise ValueError(
                f"Invalid WP multiplicities - {aflow_label_with_chemsys}, expected "
                f"{observed_formula} to be {expected_formula}"
            )
        elif errors == "annotate":
            return f"invalid multiplicities: {aflow_label_with_chemsys}"

    return aflow_label_with_chemsys


def canonicalize_elem_wyks(elem_wyks: str, spg_num: int) -> str:
    """Given an element ordering, canonicalize the associated Wyckoff positions
    based on the alphabetical weight of equivalent choices of origin.

    Args:
        elem_wyks (str): Wren Wyckoff string encoding element types at Wyckoff positions
        spg_num (int): International space group number.

    Returns:
        str: Canonicalized Wren Wyckoff encoding.
    """
    isopointal = []

    for trans in relab_dict[str(spg_num)]:
        t = str.maketrans(trans)
        isopointal.append(elem_wyks.translate(t))

    isopointal = list(set(isopointal))

    scores = []
    sorted_iso = []
    for wyks in isopointal:
        sorted_el_wyks, score = sort_and_score_wyks(wyks)
        scores.append(score)
        sorted_iso.append(sorted_el_wyks)

    canonical = sorted(zip(scores, sorted_iso), key=lambda x: (x[0], x[1]))[0][1]

    return canonical


def sort_and_score_wyks(wyks: str) -> tuple[str, int]:
    """_summary_

    Args:
        wyks (str): Wyckoff position substring from AFLOW-style prototype label

    Returns:
        tuple: containing
        - str: sorted Wyckoff position substring for AFLOW-style prototype label
        - int: integer score to rank order when canonicalizing
    """
    score = 0
    sorted_el_wyks = []
    for el_wyks in wyks.split("_"):
        sep_el_wyks = ["".join(g) for _, g in groupby(el_wyks, str.isalpha)]
        sep_el_wyks = ["" if i == "1" else i for i in sep_el_wyks]
        sorted_el_wyks.append(
            "".join(
                [
                    f"{n}{w}"
                    for n, w in sorted(
                        zip(sep_el_wyks[0::2], sep_el_wyks[1::2]),
                        key=lambda x: x[1],
                    )
                ]
            )
        )
        score += sum(0 if el == "A" else ord(el) - 96 for el in sep_el_wyks[1::2])

    return "_".join(sorted_el_wyks), score


def prototype_formula(composition: Composition) -> str:
    """An anonymized formula. Unique species are arranged in alphabetical order
    and assigned ascending alphabets. This format is used in the aflow structure
    prototype labelling scheme.

    Args:
        composition (Composition): Pymatgen Composition to process

    Returns:
        str: anonymized formula where the species are in alphabetical order
    """
    reduced = composition.element_composition
    if all(x == int(x) for x in composition.values()):
        reduced /= gcd(*(int(i) for i in composition.values()))

    amounts = [reduced[key] for key in sorted(reduced, key=str)]

    anon = ""
    for e, amt in zip(ascii_uppercase, amounts):
        if amt == 1:
            amt_str = ""
        elif abs(amt % 1) < 1e-8:
            amt_str = str(int(amt))
        else:
            amt_str = str(amt)
        anon += f"{e}{amt_str}"
    return anon


def count_wyckoff_positions(aflow_label: str) -> int:
    """Count number of Wyckoff positions in Wyckoff representation.

    Args:
        aflow_label (str): AFLOW-style prototype label with appended chemical system

    Returns:
        int: number of distinct Wyckoff positions
    """
    num_wyk = 0

    aflow_label, _ = aflow_label.split(":")  # remove chemical system
    # discard prototype formula and spg symbol and spg number
    wyk_letters = aflow_label.split("_", maxsplit=3)[-1]
    # throw Wyckoff positions for all elements together
    wyk_letters = wyk_letters.replace("_", "")
    wyk_list = re.split("[A-z]", wyk_letters)[:-1]  # split on every letter

    # count 1 for letters without prefix
    num_wyk = sum(1 if len(x) == 0 else int(x) for x in wyk_list)

    return num_wyk


def count_crystal_dof(aflow_label: str) -> int:
    """Count number of free parameters coarse-grained in Wyckoff representation: how many
    degrees of freedom would remain to optimize during a crystal structure relaxation.

    Args:
        aflow_label (str): AFLOW-style prototype label with appended chemical system

    Returns:
        int: Number of free-parameters in given prototype
    """
    num_params = 0

    aflow_label, _ = aflow_label.split(":")  # chop off chemical system
    _, pearson, spg, *wyks = aflow_label.split("_")

    num_params += cry_param_dict[pearson[0]]

    for wyk_letters_per_elem in wyks:
        # normalize Wyckoff letters to start with 1 if missing digit
        wyk_letters_per_elem = re.sub(
            r"((?<![0-9])[A-z])", r"1\g<1>", wyk_letters_per_elem
        )
        sep_el_wyks = [
            "".join(g) for _, g in groupby(wyk_letters_per_elem, str.isalpha)
        ]
<<<<<<< HEAD
        num_params += sum(
            float(n) * param_dict[spg][k]
            for n, k in zip(sep_el_wyks[0::2], sep_el_wyks[1::2])
        )
=======
        try:
            num_params += sum(
                float(n) * param_dict[spg][k]
                for n, k in zip(sep_el_wyks[0::2], sep_el_wyks[1::2])
            )
        except ValueError:
            print(f"sep_el_wyks = {sep_el_wyks}")
            raise
>>>>>>> a8e98310

    return int(num_params)


def get_isopointal_proto_from_aflow(aflow_label: str) -> str:
    """Get a canonicalized string for the prototype.

    Args:
        aflow_label (str): AFLOW-style prototype label with appended chemical system

    Returns:
        str: Canonicalized AFLOW-style prototype label with appended chemical system
    """
    aflow_label, _ = aflow_label.split(":")
    anonymous_formula, pearson, spg, *wyckoffs = aflow_label.split("_")

    # TODO: this really needs some comments to explain what's going on - @janosh
    subst = r"\g<1>1"
    anonymous_formula = re.sub(r"([A-z](?![0-9]))", subst, anonymous_formula)
    anom_list = ["".join(g) for _, g in groupby(anonymous_formula, str.isalpha)]
    counts = [int(x) for x in anom_list[1::2]]
    dummy = anom_list[0::2]

    s_counts, s_wyks_tup = list(zip(*list(sorted(zip(counts, wyckoffs)))))
    subst = r"1\g<1>"
    s_wyks = re.sub(r"((?<![0-9])[a-zA])", subst, "_".join(s_wyks_tup))
    c_anom = "".join([d + str(c) if c != 1 else d for d, c in zip(dummy, s_counts)])

    if len(s_counts) == len(set(s_counts)):
        cs_wyks = canonicalize_elem_wyks(s_wyks, int(spg))
        return "_".join((c_anom, pearson, spg, cs_wyks))
    # credit Stef: https://stackoverflow.com/a/70126643/5517459
    valid_permutations = [
        list(map(itemgetter(1), chain.from_iterable(p)))
        for p in product(
            *[
                permutations(g)
                for _, g in groupby(
                    sorted(zip(s_counts, s_wyks.split("_"))), key=lambda x: x[0]
                )
            ]
        )
    ]

    isopointal: list[str] = []

    for wyks_list in valid_permutations:
        for trans in relab_dict[str(spg)]:
            t = str.maketrans(trans)
            isopointal.append("_".join(wyks_list).translate(t))

    isopointal = list(set(isopointal))

    scores = []
    sorted_iso = []
    for wyks in isopointal:
        sorted_el_wyks, score = sort_and_score_wyks(wyks)
        scores.append(score)
        sorted_iso.append(sorted_el_wyks)

    canonical = sorted(zip(scores, sorted_iso), key=lambda x: (x[0], x[1]))

    # TODO: how to tie break when the scores are the same?
    # currently done by alphabetical
    return "_".join((c_anom, pearson, spg, canonical[0][1]))


def count_distinct_wyckoff_letters(aflow_str: str) -> int:
    """Count number of distinct Wyckoff letters in Wyckoff representation."""
    aflow_str, _ = aflow_str.split(":")  # drop chemical system
    _, _, _, wyckoff_letters = aflow_str.split("_", 3)  # drop prototype, Pearson, spg
    wyckoff_letters = wyckoff_letters.translate(remove_digits).replace("_", "")
    n_uniq = len(set(wyckoff_letters))
    return n_uniq<|MERGE_RESOLUTION|>--- conflicted
+++ resolved
@@ -400,21 +400,10 @@
         sep_el_wyks = [
             "".join(g) for _, g in groupby(wyk_letters_per_elem, str.isalpha)
         ]
-<<<<<<< HEAD
         num_params += sum(
             float(n) * param_dict[spg][k]
             for n, k in zip(sep_el_wyks[0::2], sep_el_wyks[1::2])
         )
-=======
-        try:
-            num_params += sum(
-                float(n) * param_dict[spg][k]
-                for n, k in zip(sep_el_wyks[0::2], sep_el_wyks[1::2])
-            )
-        except ValueError:
-            print(f"sep_el_wyks = {sep_el_wyks}")
-            raise
->>>>>>> a8e98310
 
     return int(num_params)
 
