# ruff: noqa: E501
from __future__ import annotations

import os
from datetime import datetime
from typing import TYPE_CHECKING, Any, Literal

import numpy as np
import pandas as pd
import torch
from torch.utils.data import DataLoader
from tqdm import tqdm

from aviary import ROOT
from aviary.core import BaseModelClass, Normalizer, TaskType, np_softmax
from aviary.losses import robust_l1_loss
from aviary.utils import get_metrics, print_walltime
from aviary.wrenformer.data import df_to_in_mem_dataloader
from aviary.wrenformer.model import Wrenformer

try:
    import wandb
except ImportError:
    wandb = None  # type: ignore[assignment]

if TYPE_CHECKING:
    from torch import nn

    from aviary.data import InMemoryDataLoader

__author__ = "Janosh Riebesell"
__date__ = "2022-10-29"


torch.manual_seed(0)  # ensure reproducible results

reg_key, clf_key = "regression", "classification"


def lr_lambda(epoch: int) -> float:
    """This lambda goes up linearly until warmup_steps, then follows a power law decay.
    Acts as a prefactor to the learning rate, i.e. actual_lr = lr_lambda(epoch) *
    learning_rate.
    """
    warmup_steps = 10
    return min((epoch + 1) ** (-0.5), (epoch + 1) * warmup_steps ** (-1.5))


@print_walltime(end_desc="train_model()")
def train_model(
    run_name: str,
    model: BaseModelClass,
    epochs: int,
    target_col: str,
    task_type: TaskType,
    train_loader: DataLoader | InMemoryDataLoader,
    test_loader: DataLoader | InMemoryDataLoader,
    checkpoint: Literal["local", "wandb"] | None = None,
    learning_rate: float = 1e-4,
    model_params: dict[str, Any] | None = None,
    run_params: dict[str, Any] | None = None,
    optimizer: str | tuple[str, dict] = "AdamW",
    scheduler: str | tuple[str, dict] = "LambdaLR",
    swa_start: float | None = None,
    swa_lr: float | None = None,
    test_df: pd.DataFrame = None,
    timestamp: str | None = None,
    verbose: bool = False,
    wandb_path: str | None = None,
    wandb_kwargs: dict[str, Any] | None = None,
) -> tuple[dict[str, float], dict[str, Any], pd.DataFrame]:
    """Core training function. Handles checkpointing and metric logging.
    Wrapped by other functions like train_wrenformer() for specific datasets.

    Args:
        run_name (str): A string to describe the training run. Should usually contain model type
            (Roost/Wren) and important params. Include 'robust' to use a robust loss function and
            have the model learn to predict an aleatoric uncertainty.
        model (BaseModelClass): A model instance subclassing aviary.core.BaseModelClass.
        epochs (int): How many epochs to train for. Defaults to 100.
        target_col (str): Name of df column containing the target values.
        task_type ('regression' | 'classification'): What type of task to train the model for.
        test_loader (DataLoader | InMemoryDataLoader): Test data.
        train_loader (DataLoader | InMemoryDataLoader): Train data.
        checkpoint (None | 'local' | 'wandb'): Whether to save the model+optimizer+scheduler state
            dicts to disk (local) or upload to WandB. Defaults to None.
            To later copy a wandb checkpoint file to cwd and use it:
            ```py
            run_path = "<user|team>/<project>/<run_id>"  # e.g. aviary/matbench/31qh7b5q
            checkpoint = wandb.restore("checkpoint.pth", run_path)
            torch.load(checkpoint.name)
            ```
        learning_rate (float): The optimizer's learning rate. Defaults to 1e-4.
        model_params (dict): Arguments passed to model class. E.g. dict(n_attn_layers=6,
            embedding_aggregation=("mean", "std")) for Wrenformer.
        run_params (dict[str, Any]): Additional parameters to merge into the run's dict of
            model_params. Will be logged to wandb. Can be anything really. Defaults to {}.
        optimizer (str | tuple[str, dict]): Name of a torch.optim.Optimizer class like 'Adam',
            'AdamW', 'SGD', etc. Can be a string or a string and dict with params to pass to the
            class. Defaults to 'AdamW'.
        scheduler (str | tuple[str, dict]): Name of a torch.optim.lr_scheduler class like
            'LambdaLR', 'StepLR', 'CosineAnnealingLR', etc. Defaults to 'LambdaLR'. Can be a string
            to create a scheduler with all its default values or tuple[str, dict] with custom params
            to pass to the class. E.g. ('CosineAnnealingLR', {'T_max': n_epochs}).
            See https://stackoverflow.com/a/2121918 about pickle errors when trying to load a
            LambdaLR scheduler from a torch.save() checkpoint created prior to this file having
            been renamed.
        swa_start (float | None): When to start using stochastic weight averaging during training.
            Should be a float between 0 and 1. 0.7 means start SWA after 70% of epochs. Set to
            None to disable SWA. Defaults to None. Proposed in https://arxiv.org/abs/1803.05407.
        swa_lr (float): Learning rate for SWA scheduler. Defaults to learning_rate.
            by the transformer encoder before passing into the ResidualNetwork. One or more of
            ['mean', 'std', 'sum', 'min', 'max']. Defaults to ['mean'].
        test_df (pd.DataFrame): Test data as a DataFrame. Model preds will be inserted as new
            column and df returned.
        timestamp (str): Will prefix the names of model checkpoint files and other output files.
            Will also be included in run_params. Defaults to None.
        verbose (bool): Whether to print progress and metrics to stdout. Defaults to False.
        wandb_path (str | None): Path to Weights and Biases project where to log this run formatted
            as '<entity>/<project>'. Defaults to None which means logging is disabled.
        wandb_kwargs (dict[str, Any]): Kwargs to pass to wandb.init() like
            dict(tags=['ensemble-id-1']). Should not include keys config, project, entity as
            they're already set by this function.

    Raises:
        ValueError: On unknown dataset_name or invalid checkpoint.

    Returns:
        tuple[dict[str, float], dict[str, Any]]: 1st dict are the model's test set metrics.
            2nd dict are the run's hyperparameters. 3rd is a dataframe with test set predictions.
    """
    if checkpoint not in (None, "local", "wandb"):
        raise ValueError(f"Unknown {checkpoint=}")
    if checkpoint == "wandb" and not wandb_path:
        raise ValueError(f"Cannot save checkpoint to wandb if {wandb_path=}")

    robust = "robust" in run_name.lower()
    device = "cuda" if torch.cuda.is_available() else "cpu"
    print(f"Pytorch running on {device=}")

    loss_func = (
        (robust_l1_loss if robust else torch.nn.L1Loss())
        if task_type == reg_key
        else (torch.nn.NLLLoss() if robust else torch.nn.CrossEntropyLoss())
    )
    loss_dict = {target_col: (task_type, loss_func)}

    normalizer_dict = {target_col: Normalizer() if task_type == reg_key else None}
    # TODO consider actually fitting the normalizer, currently just passed into
    # model.evaluate() to match function signature

    # embedding_len is the length of the embedding vector for a Wyckoff position
    # encoding the element type (usually 200-dim Matscholar embeddings) and Wyckoff
    # position (see 'bra-alg-off.json') + 1 for the weight of that Wyckoff position (or
    # element) in the material embedding_len = train_loader.tensors[0][0].shape[-1]
    # # Roost and Wren embedding size resp.
    # assert embedding_len in (200 + 1, 200 + 1 + 444), f"{embedding_len=}"

    model.to(device)
    if isinstance(optimizer, str):
        optimizer_name, optimizer_params = optimizer, None
    elif isinstance(optimizer, (tuple, list)):
        optimizer_name, optimizer_params = optimizer
    else:
        raise ValueError(f"Unknown {optimizer=}")
    optimizer_cls = getattr(torch.optim, optimizer_name)
    optimizer_instance = optimizer_cls(
        params=model.parameters(), lr=learning_rate, **(optimizer_params or {})
    )

    if scheduler == "LambdaLR":
        scheduler_name, scheduler_params = "LambdaLR", {"lr_lambda": lr_lambda}
    elif isinstance(scheduler, str):
        scheduler_name, scheduler_params = scheduler, None
    elif isinstance(scheduler, (tuple, list)):
        scheduler_name, scheduler_params = scheduler
    else:
        raise ValueError(f"Unknown {scheduler=}")
    scheduler_cls = getattr(torch.optim.lr_scheduler, scheduler_name)
    lr_scheduler = scheduler_cls(optimizer_instance, **(scheduler_params or {}))

    if swa_start is not None:
        swa_lr = swa_lr or learning_rate
        swa_model = torch.optim.swa_utils.AveragedModel(model)
        swa_scheduler = torch.optim.swa_utils.SWALR(optimizer_instance, swa_lr=swa_lr)

    run_params = dict(
        epochs=epochs,
        learning_rate=learning_rate,
        optimizer=dict(name=optimizer_name, params=optimizer_params),
        lr_scheduler=dict(name=scheduler_name, params=scheduler_params),
        target=target_col,
        robust=robust,
        # embedding_len=embedding_len,
        losses=loss_dict,
        trainable_params=model.num_params,
        task_type=task_type,
        checkpoint=checkpoint,
        **(run_params or {}),
    )
    if swa_start:
        run_params["swa"] = dict(
            start=swa_start, epochs=int(swa_start * epochs), learning_rate=swa_lr
        )
    if task_type == reg_key and hasattr(train_loader, "df"):
        train_df = getattr(train_loader, "df", train_loader.dataset.df)  # type: ignore[union-attr]
        targets = train_df[target_col]
        run_params["dummy_mae"] = (targets - targets.mean()).abs().mean()
    if timestamp:
        run_params["timestamp"] = timestamp
    for x in ("SLURM_JOB_ID", "SLURM_ARRAY_TASK_ID"):
        if x in os.environ:
            run_params[x.lower()] = os.environ[x]
    print(f"{run_params=}")

    if wandb_path:
        if wandb.run is None:
            wandb.login()
        wandb_entity, wandb_project = wandb_path.split("/")
        wandb.init(
            entity=wandb_entity,
            project=wandb_project,
            # https://docs.wandb.ai/guides/track/launch#init-start-error
            settings=wandb.Settings(start_method="fork"),
            name=run_name,
            config=run_params,
            **wandb_kwargs or {},
        )

    for epoch in tqdm(range(epochs), disable=None, desc="Training epoch"):
        train_metrics = model.evaluate(
            train_loader,
            loss_dict,
            optimizer_instance,
            normalizer_dict,
            action="train",
            verbose=verbose,
        )

        with torch.no_grad():
            val_metrics = model.evaluate(
                test_loader,
                loss_dict,
                None,
                normalizer_dict,
                action="evaluate",
                verbose=verbose,
            )

        if swa_start and epoch >= int(swa_start * epochs):
            if epoch == int(swa_start * epochs):
                print("Starting stochastic weight averaging...")
            swa_model.update_parameters(model)
            swa_scheduler.step()
        elif scheduler_name == "ReduceLROnPlateau":
            val_metric = val_metrics[target_col][
                "MAE" if task_type == reg_key else "Accuracy"
            ]
            lr_scheduler.step(val_metric)
        else:
            lr_scheduler.step()

        model.epoch += 1

        if wandb_path:
            wandb.log({"training": train_metrics, "validation": val_metrics})

        if (epoch + 1) % 10 == 0:
            inference_model = swa_model if swa_start else model
            inference_model.eval()
            checkpoint_model(
                checkpoint_endpoint=checkpoint,
                model_params=model_params,
                inference_model=inference_model,
                optimizer_instance=optimizer_instance,
                lr_scheduler=lr_scheduler,
                loss_dict=loss_dict,
                epochs=epochs,
                test_metrics=val_metrics,
                timestamp=timestamp,
                run_name=run_name,
                normalizer_dict=normalizer_dict,
                run_params=run_params,
                scheduler_name=scheduler_name,
            )

    # get test set predictions
    if swa_start is not None:
        n_swa_epochs = int((1 - swa_start) * epochs)
        print(
            f"Using SWA model with weights averaged over {n_swa_epochs} epochs "
            f"({swa_start=})"
        )

    inference_model = swa_model if swa_start else model
    inference_model.eval()

    with torch.no_grad():
        preds = np.concatenate(
            [
                inference_model(
                    *[
                        tensor.to(inference_model.device)
                        if hasattr(tensor, "to")
                        else tensor
                        for tensor in inputs
                    ]
                )[0]
                .cpu()
                .numpy()
                for inputs, *_ in test_loader
            ]
        ).squeeze()

    if test_df is None:
        assert isinstance(test_loader, DataLoader)
        test_df = test_loader.dataset.df

    if robust:
        preds, aleatoric_log_std = np.split(preds, 2, axis=1)
        preds = preds.squeeze()
        aleatoric_std = np.exp(aleatoric_log_std.squeeze())
        df_std = pd.DataFrame(aleatoric_std, index=test_df.index).add_prefix(
            "aleatoric_std_"
        )
        test_df[df_std.columns] = df_std
    if task_type == clf_key:
        preds = np_softmax(preds, axis=1)

    targets = test_df[target_col]
    # preds can have shape (n_samples, n_classes) if doing multi-class classification so
    # use df to merge all columns into test_df
    df_preds = pd.DataFrame(preds, index=test_df.index).add_prefix(f"{target_col}_pred_")
    test_df[df_preds.columns] = df_preds  # requires shuffle=False for test_loader

    test_metrics = get_metrics(targets, preds, task_type)

    # save model checkpoint
    if checkpoint is not None:
        checkpoint_model(
            checkpoint_endpoint=checkpoint,
            model_params=model_params,
            inference_model=inference_model,
            optimizer_instance=optimizer_instance,
            lr_scheduler=lr_scheduler,
            loss_dict=loss_dict,
            epochs=epochs,
            test_metrics=test_metrics,
            timestamp=timestamp or datetime.now().astimezone().strftime("%Y%m%d-%H%M%S"),
            run_name=run_name,
            normalizer_dict=normalizer_dict,
            run_params=run_params,
            scheduler_name=scheduler_name,
        )

    # record test set metrics and scatter/ROC plots to wandb
    if wandb_path:
        wandb.run.summary["test"] = test_metrics  # type: ignore[union-attr]
        wandb_table = wandb.Table(dataframe=test_df.filter(regex="^((?!structure).)"))
        if task_type == reg_key:
            from sklearn.metrics import r2_score

            MAE = np.abs(targets - preds).mean()
            R2 = r2_score(targets, preds)
            scatter_plot = wandb.plot_table(
                vega_spec_name="janosh/scatter-parity",
                data_table=wandb_table,
                fields=dict(x=target_col, y=test_df.filter(like="_pred_").columns[0]),
                string_fields=dict(title=f"{run_name}\n{MAE=:.4}\n{R2=:.4}"),
            )
            wandb.log({"true_pred_scatter": scatter_plot})
        elif task_type == clf_key:
            from sklearn.metrics import accuracy_score, roc_auc_score

            ROCAUC = roc_auc_score(targets, preds[:, 1])
            accuracy = accuracy_score(targets, preds.argmax(axis=1))
            title = f"{run_name}\n{accuracy=:.4}\n{ROCAUC=:.4}"
            roc_curve = wandb.plot.roc_curve(targets, preds, title=title)
            wandb.log({"roc_curve": roc_curve})

        wandb.finish()

    return test_metrics, run_params, test_df


def checkpoint_model(
<<<<<<< HEAD
    checkpoint_endpoint: Literal["local", "wandb"] | None,
=======
    checkpoint_endpoint: str,
>>>>>>> d1bbfe1d
    model_params: dict | None,
    inference_model: nn.Module,
    optimizer_instance: torch.optim.Optimizer,
    lr_scheduler: torch.optim.lr_scheduler._LRScheduler,
    loss_dict: dict,
    epochs: int,
    test_metrics: dict,
    timestamp: str | None,
    run_name: str,
    normalizer_dict: dict,
    run_params: dict,
    scheduler_name: str,
):
    """Save model checkpoint to different endpoints."""
    if checkpoint_endpoint is None:
        return

    if model_params is None:
        raise ValueError("Must provide model_params to save checkpoint, got None")

    checkpoint_dict = dict(
        model_params=model_params,
        model_state=inference_model.state_dict(),
        optimizer_state=optimizer_instance.state_dict(),
        scheduler_state=lr_scheduler.state_dict(),
        loss_dict=loss_dict,
        epoch=epochs,
        metrics=test_metrics,
        run_name=run_name,
        normalizer_dict=normalizer_dict,
        run_params=run_params.copy(),
    )
    if scheduler_name == "LambdaLR":
        # exclude lr_lambda from pickled checkpoint since it causes errors when
        # torch.load()-ing a checkpoint and the file defining lr_lambda() was
        # renamed
        checkpoint_dict["run_params"]["lr_scheduler"].pop("params")

    if checkpoint_endpoint == "local":
        os.makedirs(f"{ROOT}/models", exist_ok=True)
        checkpoint_path = (
            f"{ROOT}/models/{timestamp+'-' if timestamp else ''}{run_name}-{epochs}.pth"
        )
        torch.save(checkpoint_dict, checkpoint_path)

    if checkpoint_endpoint == "wandb":
        assert (
            wandb.run is not None
        ), "can't save model checkpoint to Weights and Biases, wandb.run is None"
        torch.save(
            checkpoint_dict,
            f"{wandb.run.dir}/{timestamp+'-' if timestamp else ''}-{run_name}-{epochs}.pth",
        )


def train_wrenformer(
    run_name: str,
    target_col: str,
    task_type: TaskType,
    train_df: pd.DataFrame,
    test_df: pd.DataFrame,
    batch_size: int = 128,
    inference_multiplier: int = 4,
    embedding_type: str | None = None,
    id_col: str = "material_id",
    input_col: str | None = None,
    model_params: dict[str, Any] | None = None,
    data_loader_device: str = "cpu",
    **kwargs,
) -> tuple[dict[str, float], dict[str, Any], pd.DataFrame]:
    """Train a Wrenformer model on a dataframe. This function handles the DataLoader
    creation, then delegates to train_model().

    Args:
        run_name (str): A string to describe the training run. Should usually contain
            model type (Roost/Wren) and important params. Include 'robust' to use a
            robust loss function and have the model learn to predict an aleatoric
            uncertainty.
        target_col (str): Column name in train_df and test_df containing target values.
        task_type ('regression' | 'classification'): What type of task to train the
            model for.
        train_df (pd.DataFrame): Training set dataframe.
        test_df (pd.DataFrame): Test set dataframe.
        batch_size (int, optional): Batch size for training. Defaults to 128.
        inference_multiplier (int, optional): Multiplier for the test set data loader
            batch size. Defaults to 1.
        embedding_type ('wyckoff' | 'composition', optional): Type of embedding to use.
            Defaults to None meaning auto-detect based on 'wren'/'roost' in run_name.
        id_col (str, optional): Column name in train_df and test_df containing unique
            IDs for each sample. Defaults to "material_id".
        input_col (str, optional): Column name in train_df and test_df containing input
            values. Defaults to None meaning auto-detect based on 'wren'/'roost' in
            run_name which default to 'wyckoff' and 'composition' respectively.
        model_params (dict): Passed to Wrenformer class. E.g. dict(n_attn_layers=6,
            embedding_aggregation=("mean", "std")).
        data_loader_device(str): device to store the InMemoryDataLoader's tensors on.
        **kwargs: Additional keyword arguments are passed to train_model().

    Returns:
        tuple[dict[str, float], dict[str, Any]]: 1st dict are the model's test set
            metrics. 2nd dict are the run's hyperparameters. 3rd is a dataframe with
            test set predictions.
    """
    robust = "robust" in run_name.lower()

    if "wren" in run_name.lower():
        input_col = input_col or "wyckoff"
        embedding_type = embedding_type or "wyckoff"
    elif "roost" in run_name.lower():
        input_col = input_col or "composition"
        embedding_type = embedding_type or "composition"
    if not input_col or not embedding_type:
        raise ValueError(f"Missing {input_col=} or {embedding_type=} for {run_name=}")

    data_loader_kwargs = dict(
        target_col=target_col,
        input_col=input_col,
        id_col=id_col,
        embedding_type=embedding_type,
        device=data_loader_device,
    )
    train_loader = df_to_in_mem_dataloader(
        train_df,
        batch_size=batch_size,
        shuffle=True,
        **data_loader_kwargs,  # type: ignore[arg-type]
    )

    test_loader = df_to_in_mem_dataloader(
        test_df,
        batch_size=batch_size * inference_multiplier,
        shuffle=False,
        **data_loader_kwargs,  # type: ignore[arg-type]
    )

    # embedding_len is the length of the embedding vector for a Wyckoff position
    # encoding the element type (usually 200-dim matscholar embeddings) and Wyckoff
    # position (see 'bra-alg-off.json') + 1 for the weight of that Wyckoff position (or
    # element) in the material
    embedding_len = train_loader.tensors[0][0].shape[-1]
    # Roost and Wren embedding size resp.
    assert embedding_len in (200 + 1, 200 + 1 + 444), f"{embedding_len=}"

    model_params = dict(
        # 1 for regression, n_classes for classification
        n_targets=[1 if task_type == reg_key else train_df[target_col].max() + 1],
        n_features=embedding_len,
        task_dict={target_col: task_type},  # e.g. {'exfoliation_en': 'regression'}
        robust=robust,
        **model_params or {},
    )
    model = Wrenformer(**model_params)

    test_metrics, run_params, test_df = train_model(
        model=model,
        run_name=run_name,
        target_col=target_col,
        task_type=task_type,
        test_loader=test_loader,
        train_loader=train_loader,
        test_df=test_df,
        model_params=model_params,
        run_params={**kwargs.pop("run_params", {}), **data_loader_kwargs},
        **kwargs,
    )

    return test_metrics, run_params, test_df


def df_train_test_split(
    df: pd.DataFrame,
    folds: tuple[int, int] | None = None,
    test_size: float | None = None,
) -> tuple[pd.DataFrame, pd.DataFrame]:
    """Split a DataFrame into train and test sets.

    Args:
        df (pd.DataFrame): DataFrame to split
        folds (tuple[int, int] | None, optional): If not None, split the data into
            n_folds[0] folds and use fold with index n_folds[1] as the test set. E.g.
            (10, 0) will create a 90/10 split and use first 10% as the test set.
        test_size (float | None, optional): Fraction of dataframe rows to use as test
            set. Defaults to None.

    Raises:
        ValueError: If folds and test_size are both passed or both None.
            Or if not 0 < test_size < 1 or not 1 < n_folds <= 10.

    Returns:
        tuple[pd.DataFrame, pd.DataFrame]: _description_
    """
    # shuffle samples for random train/test split
    df = df.sample(frac=1, random_state=0)

    if folds:
        n_folds, test_fold_idx = folds
        assert 1 < n_folds <= 10, f"{n_folds = } must be between 2 and 10"
        assert (
            0 <= test_fold_idx < n_folds
        ), f"{test_fold_idx = } must be between 0 and {n_folds - 1}"

        df_splits: list[pd.DataFrame] = np.array_split(df, n_folds)
        test_df = df_splits.pop(test_fold_idx)
        train_df = pd.concat(df_splits)
    elif test_size:
        assert 0 < test_size < 1, f"{test_size = } must be between 0 and 1"

        train_df = df.sample(frac=1 - test_size, random_state=0)
        test_df = df.drop(train_df.index)
    else:
        raise ValueError(f"Specify either {folds=} or {test_size=}")
    if folds and test_size:
        raise ValueError(f"Specify either {folds=} or {test_size=}, not both")

    return train_df, test_df<|MERGE_RESOLUTION|>--- conflicted
+++ resolved
@@ -384,11 +384,7 @@
 
 
 def checkpoint_model(
-<<<<<<< HEAD
     checkpoint_endpoint: Literal["local", "wandb"] | None,
-=======
-    checkpoint_endpoint: str,
->>>>>>> d1bbfe1d
     model_params: dict | None,
     inference_model: nn.Module,
     optimizer_instance: torch.optim.Optimizer,
