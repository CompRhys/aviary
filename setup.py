--- conflicted
+++ resolved
@@ -15,10 +15,7 @@
         "Programming Language :: Python :: 3.8",
         "Programming Language :: Python :: 3.9",
         "Programming Language :: Python :: 3.10",
-<<<<<<< HEAD
-=======
         "Programming Language :: Python :: 3.11",
->>>>>>> 59b8017a
         "License :: OSI Approved :: MIT License",
         "Operating System :: OS Independent",
     ],
