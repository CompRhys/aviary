import inspect
import re
from itertools import permutations
from shutil import which

import pytest
from pymatgen.core.structure import Composition, Structure
from pymatgen.symmetry.analyzer import SpacegroupAnalyzer

from aviary.wren.utils import (
    _find_translations,
    count_crystal_dof,
    count_crystal_sites,
    count_distinct_wyckoff_letters,
    count_wyckoff_positions,
<<<<<<< HEAD
=======
    get_aflow_label_from_aflow,
    get_aflow_label_from_spg_analyzer,
    get_aflow_label_from_spglib,
    get_aflow_strs_from_iso_and_composition,
>>>>>>> 94fba8c0
    get_anom_formula_from_prototype_formula,
    get_protostructure_label_from_aflow,
    get_protostructure_label_from_spglib,
    get_protostructures_from_aflow_label_and_composition,
    get_prototype_from_protostructure,
    get_random_structure_for_protostructure,
    prototype_formula,
    relab_dict,
)

from .conftest import TEST_DIR

try:
    import pyxtal
except ImportError:
    pyxtal = None


PROTOSTRUCTURE_SET = [
    ("A20BC14D8E5F2_oP800_61_40c_2c_28c_16c_10c_4c:C-Cd-H-N-O-S"),
    ("ABC6D2_mC40_15_e_e_3f_f:Ca-Fe-O-Si"),
    ("ABC6D2_mC40_15_e_a_3f_f:Ca-Fe-O-Si"),
    ("A6B11CD7_aP50_2_6i_ac10i_i_7i:C-H-N-O"),
    ("ABC2D2_mC24_15_e_e_f_f:Ca-Fe-O-Si"),
    ("A3B2CD4_tP10_115_ag_g_b_cdg:Al-Ce-Ga-Pd"),
    ("AB2_cF576_228_h_fgh:Ba-Ti"),
    ("AB3C_cP5_221_a_c_b:Ba-O-Ti"),
]


<<<<<<< HEAD
def test_get_protostructure_label_from_spglib():
    """Check that spglib gives correct protostructure label for esseneite"""
=======
def test_get_aflow_label_from_spglib():
    """Check that spglib gives correct Aflow label for esseneite."""
>>>>>>> 94fba8c0
    struct = Structure.from_file(f"{TEST_DIR}/data/ABC6D2_mC40_15_e_e_3f_f.cif")
    assert (
        get_protostructure_label_from_spglib(struct)
        == "ABC6D2_mC40_15_e_e_3f_f:Ca-Fe-O-Si"
    )


def test_get_aflow_label_from_spglib_edge_case():
    """Check edge case where the symmetry precision is too low."""
    struct = Structure.from_file(f"{TEST_DIR}/data/U2Pa4Tc6.json")

    defaults = inspect.signature(get_aflow_label_from_spglib).parameters

    assert defaults["init_symprec"].default == 0.1

    spg_analyzer = SpacegroupAnalyzer(
        struct, symprec=defaults["init_symprec"].default, angle_tolerance=5
    )

    raises_str = (
        "Invalid WP multiplicities - A2B3C_hP6_191_c_2g_a:Pa-Tc-U, "
        "expected U(PaTc3)2 to be UPa2Tc3"
    )
    with pytest.raises(ValueError, match=re.escape(raises_str)):
        get_aflow_label_from_spg_analyzer(spg_analyzer, raise_errors=True)

    assert (
        get_aflow_label_from_spg_analyzer(spg_analyzer, raise_errors=False)
        == raises_str
    )

    # Test that it gives invalid protostructure if fallback is None.
    with pytest.raises(ValueError, match=re.escape(raises_str)):
        get_aflow_label_from_spglib(struct, raise_errors=True, fallback_symprec=None)

    assert (
        get_aflow_label_from_spglib(struct, raise_errors=False, fallback_symprec=None)
        == raises_str
    )

    assert get_aflow_label_from_spglib(struct, raise_errors=True) == (
        "A2B3C_hP6_191_c_g_a:Pa-Tc-U"
    )

    assert get_aflow_label_from_spglib(struct, raise_errors=False) == (
        "A2B3C_hP6_191_c_g_a:Pa-Tc-U"
    )


@pytest.mark.parametrize(
    "protostructure_label, expected",
    [
        ("ABC6D2_mC40_15_e_e_3f_f:Ca-Fe-O-Si", 6),  # esseneite
        ("A6B11CD7_aP50_2_6i_ac10i_i_7i:C-H-N-O", 26),
        ("foo_bar_47_abc_A_b:X-Y-Z", 5),
    ],
)
def test_count_wyckoff_positions(protostructure_label, expected):
    count = count_wyckoff_positions(protostructure_label)
    assert isinstance(count, int)
    assert count == expected


def test_count_crystal_dof():
    """Count the number of coarse-grained parameters in esseneite"""
    count = count_crystal_dof("ABC6D2_mC40_15_e_e_3f_f:Ca-Fe-O-Si")
    assert isinstance(count, int)
    assert count == 18


def test_count_crystal_sites():
    """Count the number of sites in esseneite"""
    count = count_crystal_sites("ABC6D2_mC40_15_e_e_3f_f:Ca-Fe-O-Si")
    assert isinstance(count, int)
    assert count == 40


@pytest.mark.parametrize(
    "protostructure_label, expected",
    [
        ("ABC6D2_mC40_15_e_e_3f_f:Ca-Fe-O-Si", "ABC2D6_mC40_15_e_e_f_3f"),
        ("ABC6D2_mC40_15_e_a_3f_f:Ca-Fe-O-Si", "ABC2D6_mC40_15_a_e_f_3f"),
        # this case failing means doesn't handle single element materials
        ("A_tI8_141_ea:Ca", "A_tI8_141_ae"),  # not ea is non-canonical
        # this case failing means not reordering elements based on int but first digit
        ("A4BC20D2_oC108_41_2b_a_10b_b:B-Ca-H-N", "AB2C4D20_oC108_41_a_b_2b_10b"),
    ],
)
def test_get_prototype_from_protostructure(protostructure_label, expected):
    """Get a recanonicalized prototype string without chemical system"""
    aflow_label, chemsys = protostructure_label.split(":")
    anonymous_formula, pearson, spg, *wyckoffs = aflow_label.split("_")

    wyks = "_".join(wyckoffs)
    isopointal_wyks = []
    for trans in relab_dict[str(spg)]:
        t = str.maketrans(trans)
        isopointal_wyks.append(wyks.translate(t))

    protostructure_labels = [
        f"{anonymous_formula}_{pearson}_{spg}_{wyk}:{chemsys}"
        for wyk in isopointal_wyks
    ]

    assert all(
        get_prototype_from_protostructure(protostructure_label) == expected
        for protostructure_label in protostructure_labels
    )


@pytest.mark.parametrize(
    "aflow_label, composition, expected",
    [
        (
            "AB2C3D4_tP10_115_a_g_bg_cdg",
            "Ce2Al3GaPd4",
            "A3B2CD4_tP10_115_ag_g_b_cdg:Al-Ce-Ga-Pd",
        ),
        # checks that we can handle cases where one element could be on multiple sites
        (
            "ABC3_oP20_62_a_c_cd",
            "YbNiO3",
            "AB3C_oP20_62_c_cd_a:Ni-O-Yb AB3C_oP20_62_a_cd_c:Ni-O-Yb",
        ),
    ],
)
def test_get_protostructures_from_aflow_label_and_composition(
    aflow_label, composition, expected
):
    protostructures = get_protostructures_from_aflow_label_and_composition(
        aflow_label, Composition(composition)
    )
<<<<<<< HEAD
    assert protostructures == expected.split(" ")
=======
    assert set(aflows) == set(expected.split(" "))
>>>>>>> 94fba8c0

    # check the round trip
    assert all(
        get_prototype_from_protostructure(protostructure) == aflow_label
        for protostructure in protostructures
    )


@pytest.mark.parametrize(
    "dict1, dict2, expected",
    [
        # Test case 1: Simple valid translation
        ({"a": 1, "b": 2}, {"x": 1, "y": 2}, [{"a": "x", "b": "y"}]),
        # Test case 2: Multiple valid translations
        (
            {"a": 1, "b": 1, "c": 1},
            {"x": 1, "y": 1, "z": 1},
            [
                dict(zip(["a", "b", "c"], perm))
                for perm in permutations(["x", "y", "z"])
            ],
        ),
        # Test case 3: No valid translations (different values)
        ({"a": 1, "b": 2}, {"x": 1, "y": 3}, []),
        # Test case 4: No valid translations (different number of items)
        ({"a": 1, "b": 2}, {"x": 1, "y": 2, "z": 3}, []),
        # Test case 5: Empty dictionaries
        ({}, {}, [{}]),
        # Test case 6: Larger dictionaries
        (
            {"a": 1, "b": 4, "c": 3, "d": 4},
            {"w": 4, "x": 3, "y": 4, "z": 1},
            [
                {"a": "z", "b": "y", "c": "x", "d": "w"},
                {"a": "z", "b": "w", "c": "x", "d": "y"},
            ],
        ),
    ],
)
def test_find_translations(dict1, dict2, expected):
    result = _find_translations(dict1, dict2)
    assert len(result) == len(expected)
    for translation in result:
        assert translation in expected


# Additional test for performance with larger input
def test_find_translations_performance():
    dict1 = {f"key{i}": i for i in range(8)}
    dict2 = {f"val{i}": i for i in range(8)}
    result = _find_translations(dict1, dict2)
    assert len(result) == 1  # There should be only one valid translation


@pytest.mark.parametrize(
    "composition, expected",
    [("Ce2Al3GaPd4", "A3B2CD4"), ("YbNiO3", "AB3C"), ("K2NaAlF6", "AB6C2D")],
)
def test_prototype_formula(composition: str, expected: str):
    assert prototype_formula(Composition(composition)) == expected


@pytest.mark.parametrize(
    "anom_formula, prototype_formula",
    [("AB", "AB"), ("A2B", "AB2"), ("A3B2CD4", "AB2C3D4")],
)
def test_get_anom_formula_from_prototype_formula(
    anom_formula: str, prototype_formula: str
):
    assert get_anom_formula_from_prototype_formula(anom_formula) == prototype_formula


@pytest.mark.parametrize(
    "protostructure_label, expected",
    [
        ("A20BC14D8E5F2_oP800_61_40c_2c_28c_16c_10c_4c:C-Cd-H-N-O-S", 1),
        ("ABC6D2_mC40_15_e_e_3f_f:Ca-Fe-O-Si", 2),
        ("ABC6D2_mC40_15_e_a_3f_f:Ca-Fe-O-Si", 3),
        ("A6B11CD7_aP50_2_6i_ac10i_i_7i:C-H-N-O", 3),
    ],
)
def test_count_distinct_wyckoff_letters(protostructure_label, expected):
    assert count_distinct_wyckoff_letters(protostructure_label) == expected


@pytest.mark.skipif(which("aflow") is None, reason="AFLOW CLI not installed")
def test_get_protostructure_label_from_aflow():
    """Check we extract correct protostructure label for esseneite using AFLOW CLI."""
    struct = Structure.from_file(f"{TEST_DIR}/data/ABC6D2_mC40_15_e_e_3f_f.cif")

    out = get_protostructure_label_from_aflow(struct, which("aflow"))
    expected = "ABC6D2_mC40_15_e_e_3f_f:Ca-Fe-O-Si"
    assert out == expected


@pytest.mark.skipif(pyxtal is None, reason="pyxtal not installed")
@pytest.mark.xfail(
    reason="pyxtal is non-deterministic and symmetry can increase in random crystal"
)
@pytest.mark.parametrize(
    "protostructure",
    PROTOSTRUCTURE_SET,
)
def test_get_random_structure_for_protostructure_roundtrip(protostructure):
    """Check roundtrip for generating a random structure from a prototype string"""
    assert protostructure == get_protostructure_label_from_spglib(
        get_random_structure_for_protostructure(protostructure)
    )


@pytest.mark.skipif(pyxtal is None, reason="pyxtal not installed")
@pytest.mark.parametrize(
    "protostructure",
    PROTOSTRUCTURE_SET,
)
def test_get_random_structure_for_protostructure_random(protostructure):
    """Check roundtrip for generating a random structure from a prototype string"""
    s1 = get_random_structure_for_protostructure(protostructure)
    s2 = get_random_structure_for_protostructure(protostructure)

    assert s1.composition == s2.composition
    assert s1.lattice != s2.lattice<|MERGE_RESOLUTION|>--- conflicted
+++ resolved
@@ -13,20 +13,14 @@
     count_crystal_sites,
     count_distinct_wyckoff_letters,
     count_wyckoff_positions,
-<<<<<<< HEAD
-=======
-    get_aflow_label_from_aflow,
-    get_aflow_label_from_spg_analyzer,
-    get_aflow_label_from_spglib,
-    get_aflow_strs_from_iso_and_composition,
->>>>>>> 94fba8c0
-    get_anom_formula_from_prototype_formula,
+    get_anonymous_formula_from_prototype_formula,
     get_protostructure_label_from_aflow,
+    get_protostructure_label_from_spg_analyzer,
     get_protostructure_label_from_spglib,
     get_protostructures_from_aflow_label_and_composition,
+    get_prototype_formula_from_composition,
     get_prototype_from_protostructure,
     get_random_structure_for_protostructure,
-    prototype_formula,
     relab_dict,
 )
 
@@ -50,13 +44,8 @@
 ]
 
 
-<<<<<<< HEAD
 def test_get_protostructure_label_from_spglib():
     """Check that spglib gives correct protostructure label for esseneite"""
-=======
-def test_get_aflow_label_from_spglib():
-    """Check that spglib gives correct Aflow label for esseneite."""
->>>>>>> 94fba8c0
     struct = Structure.from_file(f"{TEST_DIR}/data/ABC6D2_mC40_15_e_e_3f_f.cif")
     assert (
         get_protostructure_label_from_spglib(struct)
@@ -68,7 +57,7 @@
     """Check edge case where the symmetry precision is too low."""
     struct = Structure.from_file(f"{TEST_DIR}/data/U2Pa4Tc6.json")
 
-    defaults = inspect.signature(get_aflow_label_from_spglib).parameters
+    defaults = inspect.signature(get_protostructure_label_from_spglib).parameters
 
     assert defaults["init_symprec"].default == 0.1
 
@@ -81,27 +70,31 @@
         "expected U(PaTc3)2 to be UPa2Tc3"
     )
     with pytest.raises(ValueError, match=re.escape(raises_str)):
-        get_aflow_label_from_spg_analyzer(spg_analyzer, raise_errors=True)
+        get_protostructure_label_from_spg_analyzer(spg_analyzer, raise_errors=True)
 
     assert (
-        get_aflow_label_from_spg_analyzer(spg_analyzer, raise_errors=False)
+        get_protostructure_label_from_spg_analyzer(spg_analyzer, raise_errors=False)
         == raises_str
     )
 
     # Test that it gives invalid protostructure if fallback is None.
     with pytest.raises(ValueError, match=re.escape(raises_str)):
-        get_aflow_label_from_spglib(struct, raise_errors=True, fallback_symprec=None)
+        get_protostructure_label_from_spglib(
+            struct, raise_errors=True, fallback_symprec=None
+        )
 
     assert (
-        get_aflow_label_from_spglib(struct, raise_errors=False, fallback_symprec=None)
+        get_protostructure_label_from_spglib(
+            struct, raise_errors=False, fallback_symprec=None
+        )
         == raises_str
     )
 
-    assert get_aflow_label_from_spglib(struct, raise_errors=True) == (
+    assert get_protostructure_label_from_spglib(struct, raise_errors=True) == (
         "A2B3C_hP6_191_c_g_a:Pa-Tc-U"
     )
 
-    assert get_aflow_label_from_spglib(struct, raise_errors=False) == (
+    assert get_protostructure_label_from_spglib(struct, raise_errors=False) == (
         "A2B3C_hP6_191_c_g_a:Pa-Tc-U"
     )
 
@@ -148,18 +141,26 @@
 def test_get_prototype_from_protostructure(protostructure_label, expected):
     """Get a recanonicalized prototype string without chemical system"""
     aflow_label, chemsys = protostructure_label.split(":")
-    anonymous_formula, pearson, spg, *wyckoffs = aflow_label.split("_")
-
-    wyks = "_".join(wyckoffs)
-    isopointal_wyks = []
-    for trans in relab_dict[str(spg)]:
-        t = str.maketrans(trans)
-        isopointal_wyks.append(wyks.translate(t))
+    prototype_formula, pearson_symbol, spg_num, *wyckoffs = aflow_label.split("_")
+
+    element_wyckoff = "_".join(wyckoffs)
+
+    isopointal_element_wyckoffs = list(
+        {
+            element_wyckoff.translate(str.maketrans(trans))
+            for trans in relab_dict[spg_num]
+        }
+    )
 
     protostructure_labels = [
-        f"{anonymous_formula}_{pearson}_{spg}_{wyk}:{chemsys}"
-        for wyk in isopointal_wyks
+        f"{prototype_formula}_{pearson_symbol}_{spg_num}_{element_wyckoff}:{chemsys}"
+        for element_wyckoff in isopointal_element_wyckoffs
     ]
+
+    print(protostructure_label)
+    print(protostructure_labels)
+    print(get_prototype_from_protostructure(protostructure_label))
+    print(expected)
 
     assert all(
         get_prototype_from_protostructure(protostructure_label) == expected
@@ -189,11 +190,7 @@
     protostructures = get_protostructures_from_aflow_label_and_composition(
         aflow_label, Composition(composition)
     )
-<<<<<<< HEAD
-    assert protostructures == expected.split(" ")
-=======
-    assert set(aflows) == set(expected.split(" "))
->>>>>>> 94fba8c0
+    assert set(protostructures) == set(expected.split(" "))
 
     # check the round trip
     assert all(
@@ -252,18 +249,21 @@
     "composition, expected",
     [("Ce2Al3GaPd4", "A3B2CD4"), ("YbNiO3", "AB3C"), ("K2NaAlF6", "AB6C2D")],
 )
-def test_prototype_formula(composition: str, expected: str):
-    assert prototype_formula(Composition(composition)) == expected
-
-
-@pytest.mark.parametrize(
-    "anom_formula, prototype_formula",
+def test_get_prototype_formula_from_composition(composition: str, expected: str):
+    assert get_prototype_formula_from_composition(Composition(composition)) == expected
+
+
+@pytest.mark.parametrize(
+    "anonymous_formula, prototype_formula",
     [("AB", "AB"), ("A2B", "AB2"), ("A3B2CD4", "AB2C3D4")],
 )
-def test_get_anom_formula_from_prototype_formula(
-    anom_formula: str, prototype_formula: str
+def test_get_anonymous_formula_from_prototype_formula(
+    anonymous_formula: str, prototype_formula: str
 ):
-    assert get_anom_formula_from_prototype_formula(anom_formula) == prototype_formula
+    assert (
+        get_anonymous_formula_from_prototype_formula(anonymous_formula)
+        == prototype_formula
+    )
 
 
 @pytest.mark.parametrize(
